--- conflicted
+++ resolved
@@ -27,7 +27,7 @@
   let demuxer = await createDemuxer(srcStream);
 
   let decoder = await beamcoder.decoder({ name: 'h264' });
-  
+
   const vidStream = demuxer.streams[0];
   let filterer = await beamcoder.filterer({
     filterType: 'video',
@@ -55,10 +55,6 @@
   console.log(decoder);
   console.log(filterer);
 
-<<<<<<< HEAD
-  for ( let x = 0 ; x < 10 ; x++ ) {
-    let packet = await demuxer.read();
-=======
   let encParams = {
     name: 'libx264',
     width: 1280,
@@ -69,7 +65,7 @@
     // gop_size: 50,
     // max_b_frames: 1,
     pix_fmt: 'yuv422p',
-    priv_data: { 
+    priv_data: {
       crf: 23
       // preset: 'slow',
       // profile: 'high422',
@@ -84,8 +80,7 @@
   let outFile = fs.createWriteStream('wibble.h264');
 
   for ( let x = 0 ; x < 100000 ; x++ ) {
-    let packet = await demuxer.readFrame();
->>>>>>> 748d4091
+    let packet = await demuxer.read();
     if (packet.stream_index == 0) {
       // console.log(packet);
       let frames = await decoder.decode(packet);
