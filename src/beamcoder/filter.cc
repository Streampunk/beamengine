--- conflicted
+++ resolved
@@ -633,19 +633,13 @@
       REJECT_ERROR_RETURN("Source frame object requires a name.",
         BEAMCODER_INVALID_ARGS);
     }
-<<<<<<< HEAD
-
-    napi_value frameVal;
-    c->status = napi_get_named_property(env, item, "frame", &frameVal);
-=======
-      
+
     napi_value framesVal;
     c->status = napi_get_named_property(env, item, "frames", &framesVal);
     REJECT_RETURN;
 
     napi_value framesArrVal;
     c->status = napi_get_named_property(env, framesVal, "frames", &framesArrVal);
->>>>>>> 748d4091
     REJECT_RETURN;
 
     bool isArray;
